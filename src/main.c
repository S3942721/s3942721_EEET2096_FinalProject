--- conflicted
+++ resolved
@@ -1,1378 +1,1307 @@
-
-/********************************************
- *			STM32F439 Main								  			*
- *			Developed for the STM32								*
- *			Startup Author: Dr. Glenn Matthews		*
- *			Project Author: Samuel Griffiths 			*
- *			Source File														*
- ********************************************/
-
-#include <stdint.h>
-#include <stdbool.h>
-#include <stdio.h>
-#include "boardSupport.h"
-#include "main.h"
-
-// Timer Constants
-#define CPU_CLOCK 84000000  // 84MHz
-#define TIM6_PRESCALER 2560 // Calculations in report
-#define TIM7_PRESCALER 128  // Calculations in report
-#define DEFAULT_TIMER_COUNT 100 // Default timer count for TIM6 and TIM7 (Only used for initialisation)
-#define TIM6_RATE CPU_CLOCK / (TIM6_PRESCALER + 1) // 84MHz bus clock divided by prescaler gets the number of timer ticks per second, +1 Accounts for hardware adding 1 for prescaler
-#define TIM7_RATE CPU_CLOCK / (TIM7_PRESCALER + 1) // 84MHz bus clock divided by prescaler gets the number of timer ticks per second, +1 Accounts for hardware adding 1 for prescaler
-
-<<<<<<< HEAD
-#define USART_CONTROL_TIMEOUT 15 // 15s timeout for USART control (Software timer combined with 1Hz hardware timer)
-#define FAN_TIMER_TIMEOUT 20     // 20s timeout for fan off timer (Software timer combined with 1Hz hardware timer)
-
-#define INCOMMING_BUFFER_SIZE 4 // Size of the buffer for incomming data from UART
-#define OUTGOING_BUFFER_SIZE 9  // Size of the buffer for outgoing data via UART
-=======
-#define USART_CONTROL_TIMEOUT 15 // 15s timeout for USART control
-#define FAN_TIMER_TIMEOUT 20 // 20s timeout for fan
-
-#define INCOMMING_BUFFER_SIZE 4 // Size of the buffer for incomming data from UART 
-#define OUTGOING_BUFFER_SIZE 9 // Size of the buffer for outgoing data via UART
-
-// Define masks for ALL LEDs on the board
-#define GPIOA_LED_MASK (GPIO_ODR_OD3 | GPIO_ODR_OD8 | GPIO_ODR_OD9 | GPIO_ODR_OD10)
-#define GPIOB_LED_MASK (GPIO_ODR_OD0 | GPIO_ODR_OD1 | GPIO_ODR_OD8)
-#define GPIOF_LED_MASK (GPIO_ODR_OD8)
->>>>>>> 432c9b37
-
-#define ASCII_CR 0x0D
-#define ASCII_LF 0x0A
-#define ASCII_AT 0x40
-
-#define HEAT_ON_TEMP 22.5f // Temperature to turn on heating
-#define COOL_ON_TEMP 23.5f // Temperature to turn on cooling
-
-#define AUTO_CONTROL_MIN 16.0f // Temperature min to accept USART control
-#define AUTO_CONTROL_MAX 25.0f // Temperature min to accept USART control
-
-// Method prototypes
-// Configuration methods
-void configure_RCC(void);
-void configure_GPIOs(void);
-void configure_GPIOA(void);
-void configure_GPIOB(void);
-void configure_GPIOF(void);
-void configure_Timers(void);
-void configure_TIM6(void);
-void configure_TIM7(void);
-void configure_USART3(void);
-void configure_ADC(void);
-
-// UART Communication methods
-void transmit_UART(uint8_t data);
-void transmit_Status_Packet(char *data);
-int8_t receive_UART(void);
-void receive_Status_Packet(void);
-char *get_outgoing_string(void);
-
-// Device Control methods
-void set_cooling(bool on);
-void set_heating(bool on);
-void set_fan(bool on);
-void set_light(bool on);
-
-// Sensor Readings methods
-float get_temperature(void);
-int get_ADC_temperature(void);
-bool get_light_intensity(void);
-bool get_fan_switch(void);
-bool get_light_switch(void);
-bool get_light_intensity_gpio(void);
-bool get_fan_switch_gpio(void);
-bool get_light_switch_gpio(void);
-
-// Timer Operations methods
-void start_TIM6(uint16_t count);
-void start_TIM7(uint16_t count);
-bool TIM6_expired(void);
-bool TIM7_expired(void);
-void wait_For_TIM6(void);
-void wait_For_TIM7(void);
-bool USART_control_timer_expired(void);
-bool fan_timer_expired(void);
-
-// Handle inputs and outputs methods
-void handle_auto_thermostat(void);
-bool handle_fan(void);
-bool handle_light(void);
-void handle_outputs(void);
-
-// Helper methods
-unsigned short count_from_rate_TIM6(float rate);
-unsigned short count_from_delay_ms_TIM7(int delay_ms);
-
-// Global Variables
-static volatile bool cooling_output;
-static volatile bool heating_output;
-static volatile bool fan_output;
-static volatile bool light_output;
-
-static volatile bool cooling_input;
-static volatile bool heating_input;
-static volatile bool fan_input;
-static volatile bool light_input;
-
-static volatile bool fan_timer_active;
-static volatile int fan_timer_count = 0; // Time count for 20s fan off timer
-static volatile bool usart_control;
-static volatile int usart_control_timer_count = 0; // Time count for 15s USART control timer
-
-static volatile bool light_intensity_sensor;
-static volatile bool fan_switch;
-static volatile bool light_switch;
-static volatile float temperature_input;
-static volatile float temperature_output;
-static volatile int adc_temperature;
-static volatile int incomming_string_index;
-
-// Character array for UART communication, one for incomming string and one for outgoing string
-static volatile char incomming_string[INCOMMING_BUFFER_SIZE] = {0};
-static volatile char outgoing_string[OUTGOING_BUFFER_SIZE] = {0};
-static volatile bool status_packet_recieved; // Flag to indicate if a status packet has been recieved
-
-// Flags to hold the state of the switches
-static volatile bool fan_held = false;
-static volatile bool light_held = false;
-
-/**
- * @brief Main function of the program.
- *
- * This function initializes the GPIO for the power regulators, configures RCC and GPIOs,
- * and then enters an infinite loop where it continuously reads inputs, handles them, and updates GPIO outputs.
- * It also periodically transmits status packets and receives and processes status packets over UART.
- *
- * @return int The exit status of the program.
- */
-int main(void)
-{
-  uint16_t timer_Count;
-  char temperature_string[6] = {0, 0, 0, 0, 0, 0};
-
-  // Bring up the GPIO for the power regulators.
-  boardSupport_init();
-
-  // Configure the peripherals
-  configure_RCC();
-  configure_GPIOs();
-  configure_Timers();
-  configure_USART3();
-  configure_ADC();
-
-  // Initialise Program State Variables
-  cooling_output = false;
-  heating_output = false;
-  fan_output = false;
-  light_output = false;
-  cooling_input = false;
-  heating_input = false;
-  fan_input = false;
-  light_input = false;
-  light_intensity_sensor = false;
-  fan_switch = false;
-  light_switch = false;
-  temperature_input = 0.0;
-  adc_temperature = 0;
-  incomming_string_index = 0;
-  status_packet_recieved = false;
-  fan_timer_active = false;
-  usart_control = false;
-
-  while (1)
-  {
-    // If 1Hz timer has expired then transmit data and tick any other software timers
-    if (TIM6_expired())
-    {
-      transmit_Status_Packet(outgoing_string);
-
-      // Get the count for the next timer cycle (1Hz, this is variable as it could be changed to 2Hz or 0.5Hz etc.)
-      timer_Count = count_from_rate_TIM6(1.0);
-      // Restart timer
-      start_TIM6(timer_Count);
-
-      // If fan timer is active then increment count
-      if (fan_timer_active)
-      {
-        fan_timer_count++;
-      }
-
-      // If USART control is active then increment count
-      if (usart_control)
-      {
-        usart_control_timer_count++;
-      }
-    }
-
-    // Recieve/Check for USART input
-    receive_Status_Packet();
-
-    // Check if status frame is recieved and it is valid (First 4 bits in the status frame are 0b0011 and @ is the header character)
-    if (status_packet_recieved)
-    {
-<<<<<<< HEAD
-      // Check if the first character is the header character
-      if (incomming_string[0] == ASCII_AT)
-      {
-        // Check if the control state is valid (First 4 bits are 0b0100)
-        if ((incomming_string[1] & 0xF0) == 0x40)
-        {
-          // Set inputs based on status frame (These are bool so no shifting required, any non 0 value will be true)
-          cooling_input = incomming_string[1] & 0x8; // Clear all but 4th bit
-          heating_input = incomming_string[1] & 0x4; // Clear all but 5th bit
-          fan_input = incomming_string[1] & 0x2;     // Clear all but 6th bit
-          light_input = incomming_string[1] & 0x1;   // Clear all but 7th bit
-
-          // Reset status packet flag and clear current status string
-          status_packet_recieved = false;
-          incomming_string[0] = '\0';
-          incomming_string_index = 0;
-
-          usart_control = true;
-        }
-      }
-    }
-
-    // If USART control is active and not expired then handle inputs
-    if (usart_control && !USART_control_timer_expired())
-    {
-      // Handle USART control (Assuming inputs are valid and not expired)
-
-      // If the temperature is between 16℃ and 25℃ then accept USART control
-      if (get_temperature() >= AUTO_CONTROL_MIN && get_temperature() <= AUTO_CONTROL_MAX)
-      {
-        // Set fan output to input
-        fan_output = fan_input;
-
-        // If cooling and heating are mutually exclusive then set output to input
-        if (!(cooling_input && heating_input))
-        {
-          // If both cooling and heating are given then ignore input
-          // If only one is set then set output to input
-          cooling_output = cooling_input;
-          heating_output = heating_input;
-        }
-        else
-        {
-          handle_auto_thermostat();
-        }
-      }
-      // Set light output to input (regardless of temp range)
-      light_output = light_input;
-    }
-=======
-			if (incomming_string[0] == ASCII_AT)
-			{
-				if ((incomming_string[1] & 0xF0) == 0x40) 
-				{
-					// Set inputs based on status frame (These are bool so no shifting required, any non 0 value will be true)
-					cooling_input = incomming_string[1] & 0x8; // Clear all but 4th bit
-					heating_input = incomming_string[1] & 0x4; // Clear all but 5th bit
-					fan_input = incomming_string[1] & 0x2; // Clear all but 6th bit
-					light_input = incomming_string[1] & 0x1; // Clear all but 7th bit
-
-					incomming_string[0] = '\0';
-					incomming_string_index = 0;
-					
-					usart_control = true;
-				}
-			}
-    }
-
-    // If USART control is active and not expired then handle inputs
-    if (usart_control && !USART_control_timer_expired()) {
-      // Handle USART control
-	
-			// If we just recieved the command, set outputs accordingly
-			if (status_packet_recieved)
-			{
-				// If the temperature is valid then accept USART command
-				if (get_temperature() >= AUTO_CONTROL_MIN && get_temperature() <= AUTO_CONTROL_MAX)
-				{
-					// If cooling and heating are mutually exclusive then set output to input
-					if (!(cooling_input && heating_input)) {
-						// If both cooling and heating are given then ignore input
-						// If only one is set then set output to input
-						cooling_output = cooling_input;
-						heating_output = heating_input;
-					}
-					else {
-						// cooling and heating set, cancel and ignore input
-						handle_auto_thermostat();
-						usart_control = false;
-					}
-				}
-				// If temperature is out of range (and we just recieved the input)
-				else
-				{
-					// Cancel and ignore input 
-					handle_auto_thermostat();
-					usart_control = false;
-				}
-				// Set fan output to input
-				fan_output = fan_input;
-      }
-			// If we have an existing command, keep going
-			else {
-				// Nothing changes
-			}
-			// Set light output to input (regardless of temp range)
-			light_output = light_input;
-
-			// Reset status packet flag and clear current status string
-			status_packet_recieved = false;
-
-    } 
->>>>>>> 432c9b37
-    // Follow complete local control (including user switches) if USART control is not active
-    else
-    {
-      usart_control = false;
-      // Read Switches
-      light_switch = get_light_switch();
-      fan_switch = get_fan_switch();
-      fan_output = handle_fan();
-      light_output = handle_light();
-
-      // Handle thermostat based on temperature
-      handle_auto_thermostat();
-    }
-
-    temperature_output = get_temperature();
-
-    // Set header character
-    outgoing_string[0] = ASCII_AT;
-
-    // Set temperature characters
-    // Convert temperature to string
-    snprintf((char *)temperature_string, 6, "%+05.1f", (double)temperature_output);
-
-    // Set temperature characters
-    for (int i = 0; i < 5; i++)
-    {
-      outgoing_string[i + 1] = temperature_string[i];
-    }
-
-    // Set control state character
-    // Control State is a byte, convert to string
-    outgoing_string[6] = (char)((0x03 << 4) | (cooling_output << 3) | (heating_output << 2) | (fan_output << 1) | light_output);
-
-    // Set CR character
-    outgoing_string[7] = ASCII_CR;
-
-    // Set LF character
-    outgoing_string[8] = ASCII_LF;
-
-    // Update GPIO Outputs
-    handle_outputs();
-  }
-}
-
-/**
- * @brief Configures USART3 for communication.
- */
-void configure_USART3(void)
-{
-  // UART is configured at 38,400bps, 8 data bits, No Parity, 1 stop bit
-  // UART APB1 Bus Clock is 42MHz
-  // Baud Rate required is 68.375
-
-  // Configure GPIOB MODER for alternate function mode
-  GPIOB->MODER &= ~(GPIO_MODER_MODE11_Msk | GPIO_MODER_MODE10_Msk);                  // Clear MODE already set for 10 and 11
-  GPIOB->MODER |= (0x02 << GPIO_MODER_MODE11_Pos) | (0x02 << GPIO_MODER_MODE10_Pos); // Set mode for 10 and 11 to be alternate function (0b10)
-
-  // Set the alternate function to be AF7 (USART)
-  GPIOB->AFR[1] &= ~(GPIO_AFRH_AFSEL11_Msk | GPIO_AFRH_AFSEL10_Msk);
-  GPIOB->AFR[1] |= (0x07 << GPIO_AFRH_AFSEL11_Pos) | (0x07 << GPIO_AFRH_AFSEL10_Pos); // Set mode for 10 and 11 to be alternate function 7 (0b111)
-
-  // Turn on OVER16 16-times over sampling (By clearing the OVER8 bit)
-  USART3->CR1 &= ~(USART_CR1_OVER8);
-
-  // Set USART Baud Rate
-  USART3->BRR &= 0xFFFF0000;                                                                    // Clear Baud Rate register
-  USART3->BRR |= ((0x44 << USART_BRR_DIV_Mantissa_Pos) | (0x06 << USART_BRR_DIV_Fraction_Pos)); // Set Baud rate
-
-  // Set numberof bits per transfer to 8-bits (By clearing M)
-  USART3->CR1 &= ~(USART_CR1_M);
-
-  // Set number of stop bits to 1
-  USART3->CR2 &= ~(USART_CR2_STOP_Msk); // Clear stop bits
-  USART3->CR2 |= (0x00 << USART_CR2_STOP_Pos);
-
-  // Disable system parity
-  USART3->CR1 &= ~(USART_CR1_PCE);
-
-  // Set mode to async (clear all clock control bits)
-  USART3->CR2 &= ~(USART_CR2_CLKEN | USART_CR2_CPOL | USART_CR2_CPHA);
-
-  // Disable hardware flow control
-  USART3->CR3 &= ~(USART_CR3_CTSE | USART_CR3_RTSE);
-
-  // Enable USART, transmitter and receive sections
-  USART3->CR1 |= (USART_CR1_TE | USART_CR1_UE | USART_CR1_RE);
-}
-
-/**
- * @brief Configures the ADC for temperature sensing.
- */
-void configure_ADC(void)
-{
-  // Assuming RCC is already configured and enabled for ADC3
-  // ADC3 is on PF10 Channel 8 (Page 56/241 of reference manual)
-
-  // Configure to run in single channel mode and in single conversion and sample mode
-  // Prescaler is set to /8
-  // Resolution is set to 12-bit
-  // Conversion time is set to 56 cycles (This is the minimum value for 12-bit resolution)
-  // Data alignment is set to right
-
-  // Set prescaler to /8
-  ADC123_COMMON->CCR &= (0x03 << ADC_CCR_ADCPRE_Pos);
-
-  // Disable scan mode and set resolution to 12 bits
-  ADC3->CR1 &= ~(ADC_CR1_SCAN | ADC_CR1_RES_Msk);
-
-  // Set the data alignment to right and set single mode for conversion and sample
-  ADC3->CR2 &= ~(ADC_CR2_ALIGN | ADC_CR2_CONT | ADC_CR2_SWSTART);
-
-  // Set to select channel 8 (PF10) for "temperature" (Potentiometer) sensing
-  ADC3->SQR3 &= ~(ADC_SQR3_SQ1_Msk);
-  ADC3->SQR3 |= (0x08 << ADC_SQR3_SQ1_Pos);
-  ADC3->SQR1 &= ~(ADC_SQR1_L_Msk);
-
-  // Set sample time to 56 cycles
-  ADC3->SMPR2 &= ~(ADC_SMPR2_SMP0_Msk);
-  ADC3->SMPR2 |= (0x03 << ADC_SMPR2_SMP0_Pos);
-
-  // Enable ADC3
-  ADC3->CR2 |= ADC_CR2_ADON;
-}
-
-/**
- * @brief Transmits a byte of data via UART.
- *
- * @param data The data to be transmitted.
- */
-void transmit_UART(uint8_t data)
-{
-  // Wait for the transmit buffer to be empty or timeout (TIMEOUT NOT YET IMPLEMENTED)
-  while ((USART3->SR & USART_SR_TXE) == 0x00)
-  {
-    // Wait for the transmit buffer to be empty
-  }
-
-  // Transmit the data
-  USART3->DR = data;
-  __ASM("NOP");
-}
-
-/**
- * @brief Transmits a status packet via UART from character array.
- */
-void transmit_Status_Packet(char *data)
-{
-  // Check if data is valid @ is the header character
-  if (data[0] == ASCII_AT)
-  {
-    // Transmit the data
-    for (int i = 0; i < OUTGOING_BUFFER_SIZE; i++)
-    {
-      transmit_UART(data[i]);
-    }
-  }
-}
-
-/**
- * @brief Receives a byte of data via UART.
- *
- * @return The received data.
- */
-int8_t receive_UART(void)
-{
-  // Assume there is a character to be recieved
-  // Recieve and return the character
-  // This function will be called when a character is recieved on the USART and will only read one character to avoid being hung up in this method
-  int8_t incomming_character = -1;
-
-  // Check if the recieve buffer is not empty
-  if (USART3->SR & USART_SR_RXNE)
-  {
-    // Read the incomming character
-    incomming_character = (volatile int8_t)USART3->DR;
-  }
-  return incomming_character;
-}
-
-/**
- * @brief Receives a status packet via UART.
- */
-void receive_Status_Packet(void)
-{
-  // Assume there is a frame to be recieved and processed
-  // Read the single character, append this to the incomming string buffer
-  // If the buffer is full then process the frame by setting
-
-  // Read the incomming character and append to the incomming string buffer based on the current position in the string
-  // This function will be called when a character is recieved on the USART and will only read one character to avoid being hung up in this method
-  // This will incrementally add the latest character to the buffer and check if the buffer is full before signalling that a frame has been recieved
-
-  // Recieve incomming character
-  int8_t incomming_character = receive_UART();
-
-  status_packet_recieved = false;
-
-  // If complete string not already recieved
-  if (incomming_string_index < INCOMMING_BUFFER_SIZE && !(incomming_character == ASCII_CR || incomming_character == ASCII_LF))
-  {
-    // If incomming character is recieved
-    if (incomming_character != -1)
-    {
-      // Check if character is valid and append to the incomming string buffer
-      if ((incomming_character >= (int8_t)'@' && incomming_character <= (int8_t)'O') || incomming_character == ASCII_CR || incomming_character == ASCII_LF)
-      {
-        // Append character to incomming string
-        incomming_string[incomming_string_index] = (char)incomming_character;
-        incomming_string_index++;
-      }
-    }
-  }
-  else
-  {
-    // Set flag to process the frame
-    status_packet_recieved = true;
-    incomming_string_index = 0;
-  }
-}
-
-/**
- * @brief Gets the string to be transmitted via UART.
- */
-char *get_outgoing_string(void)
-{
-  // Format the string to be transmitted based upon the current state of the system
-  // 1 Header character "@" - 0x40 (ASCII_AT)
-  // 5 Temperature characters (E.g. +19.2 or -03.9)
-  // 1 Control State Character (0b0011abcd) (a: Cooling, b: Heating, c: Fan, d: Light)
-  // 1 CR character
-  // 1 LF character
-
-  // Set header character at the start of the string (0)
-  // Temperature is a float, convert to string and split characters into char* array
-  // Control State is a byte, convert to string
-
-  // Set header character
-  outgoing_string[0] = ASCII_AT;
-
-  // Set temperature characters
-  // Convert temperature to string
-  char* temperature_string = {0,0,0,0,0};
-  snprintf(temperature_string, "%+05.1f", 6,(double)temperature_output);
-
-  // Set temperature characters
-  for (int i = 0; i < 5; i++)
-  {
-    outgoing_string[i + 1] = temperature_string[i];
-  }
-
-  // Set control state character
-  // Control State is a byte, convert to string
-  outgoing_string[6] = (char)((0x03 << 4) | (cooling_output << 3) | (heating_output << 2) | (fan_output << 1) | light_output);
-
-  // Set CR character
-  outgoing_string[7] = ASCII_CR;
-
-  // Set LF character
-  outgoing_string[8] = ASCII_LF;
-
-  return outgoing_string;
-}
-
-/**
- * @brief Configures TIM6 for timing operations.
- */
-void configure_TIM6(void)
-{
-  // Ensure timer is off and all configurations are reset
-  TIM6->CR1 &= ~(TIM_CR1_ARPE | TIM_CR1_OPM | TIM_CR1_UDIS | TIM_CR1_CEN);
-
-  // Disable TIM6 interrupts
-  TIM6->DIER &= ~(TIM_DIER_UIE);
-
-  // Clear prescaler, count and autoreload registers
-  TIM6->PSC &= ~(TIM_PSC_PSC_Msk); // Clear Prescaler register
-  TIM6->CNT &= ~(TIM_CNT_CNT_Msk); // Clear count register
-  TIM6->ARR &= ~(TIM_ARR_ARR_Msk); // Clear autoreload register
-
-  // Set Prescaler
-  TIM6->PSC |= (TIM6_PRESCALER << TIM_PSC_PSC_Pos);      // Divide APB1 Clock by TIM6PRESCALER + 1
-                                                         // Thus, at one cycle it will be TIM6RATE Hz (Assuming 82MHz of APB1)
-  TIM6->ARR |= (DEFAULT_TIMER_COUNT << TIM_ARR_ARR_Pos); // Initialise auto-reload register with default value (what count will auto reload)
-
-  // Set OPM to on
-  TIM6->CR1 |= (TIM_CR1_OPM);
-
-  // Enable timer for one cycle to clear and reload psc buffer
-  start_TIM6(DEFAULT_TIMER_COUNT);
-
-  wait_For_TIM6();
-
-  TIM6->CR1 |= (TIM_CR1_CEN);
-  TIM6->SR |= (TIM_SR_UIF);
-}
-
-/**
- * @brief Configures TIM7 for timing operations.
- */
-void configure_TIM7(void)
-{
-  // Ensure timer is off and all configurations are reset
-  TIM7->CR1 &= ~(TIM_CR1_ARPE | TIM_CR1_OPM | TIM_CR1_UDIS | TIM_CR1_CEN);
-
-  // Disable TIM6 interrupts
-  TIM7->DIER &= ~(TIM_DIER_UIE);
-
-  // Clear prescaler, count and autoreload registers
-  TIM7->PSC &= ~(TIM_PSC_PSC_Msk); // Clear Prescaler register
-  TIM7->CNT &= ~(TIM_CNT_CNT_Msk); // Clear count register
-  TIM7->ARR &= ~(TIM_ARR_ARR_Msk); // Clear autoreload register
-
-  // Set Prescaler
-  TIM7->PSC |= (TIM7_PRESCALER << TIM_PSC_PSC_Pos);      // Divide APB1 Clock by TIM6PRESCALER + 1
-                                                         // Thus, at one cycle it will be TIM6RATE Hz (Assuming 82MHz of APB1)
-  TIM7->ARR |= (DEFAULT_TIMER_COUNT << TIM_ARR_ARR_Pos); // Initialise auto-reload register with default value (what count will auto reload)
-
-  // Set OPM to on
-  TIM7->CR1 |= (TIM_CR1_OPM);
-
-  // Enable timer for one cycle to clear and reload psc buffer
-  start_TIM7(DEFAULT_TIMER_COUNT);
-
-  wait_For_TIM7();
-
-  TIM7->CR1 |= (TIM_CR1_CEN);
-  TIM7->SR |= (TIM_SR_UIF);
-}
-
-/**
- * @brief Configures the RCC (Reset and Clock Control) for system initialization.
- *
- * This function enables the RCC for Timer 6, Timer 7, and USART3, and enables the GPIOs for GPIOA, GPIOB, and GPIOF.
- */
-void configure_RCC(void)
-{
-  // Enable RCC for Timer 6, Timer 7, and USART3
-  RCC->APB1ENR |= RCC_APB1ENR_TIM6EN | RCC_APB1ENR_TIM7EN | RCC_APB1ENR_USART3EN;         // Enable RCC for Timer 6, Timer 7, and USART3
-  RCC->APB1RSTR |= RCC_APB1RSTR_TIM6RST | RCC_APB1RSTR_TIM7RST | RCC_APB1RSTR_USART3RST;  // Reset the peripheral interface
-                                                                                          // Enable RCC for GPIOA, GPIOB, and GPIOF
-  RCC->AHB1ENR |= RCC_AHB1ENR_GPIOAEN | RCC_AHB1ENR_GPIOBEN | RCC_AHB1ENR_GPIOFEN;        // Config to enable GPIOA, B, and F
-  RCC->AHB1RSTR |= RCC_AHB1RSTR_GPIOARST | RCC_AHB1RSTR_GPIOBRST | RCC_AHB1RSTR_GPIOFRST; // Reset control interface
-                                                                                          // Enable RCC for ADC3
-  RCC->APB2ENR |= RCC_APB2ENR_ADC3EN;                                                     // Enable RCC for ADC 3
-  RCC->APB2RSTR |= RCC_APB2RSTR_ADCRST;                                                   // Reset control interface
-  __asm("nop");
-  __asm("nop");
-  // Clear reset bits for Timer 6, Timer 7, USART3, GPIOA, GPIOB, GPIOF, and ADC3
-  RCC->APB1RSTR &= ~(RCC_APB1RSTR_TIM6RST | RCC_APB1RSTR_TIM7RST | RCC_APB1RSTR_USART3RST);  // Clear reset bit
-  RCC->AHB1RSTR &= ~(RCC_AHB1RSTR_GPIOARST | RCC_AHB1RSTR_GPIOBRST | RCC_AHB1RSTR_GPIOFRST); // Clear reset	bit
-  RCC->APB2RSTR &= ~(RCC_APB2RSTR_ADCRST);
-  __asm("nop");
-  __asm("nop");
-}
-
-/**
- * @brief Configures the GPIOs (General Purpose Input/Output) for system initialization.
- */
-void configure_GPIOs(void)
-{
-  configure_GPIOA();
-  configure_GPIOB();
-  configure_GPIOF();
-}
-
-/**
- * @brief Configures GPIOA for system initialization.
- *
- * GPIOA3 - Light Output (LED0)
- * GPIOA8 - Fan Output (LED1)
- * GPIOA9 - Light Switch (SW3)
- * GPIOA10 - Light Intensity Sensor (SW4)
- *
- */
-void configure_GPIOA(void)
-{
-  // Configure:
-  // LED0: PA3 	(Output, Clear Floating Values, Active Low)
-  // LED1: PA8 	(Output, Clear Floating Values, Active Low)
-  // LED2: PA9 	(Input, Clear Floating Values, Active Low)
-  // LED3: PA10 (Input, Clear Floating Values, Active Low)
-
-  // Configure I/O Ports
-  // Clear GPIO Modes (Set 0b00 for all bit pairs)
-  GPIOA->MODER &= ~(GPIO_MODER_MODER3_Msk | GPIO_MODER_MODER8_Msk |
-                    GPIO_MODER_MODER9_Msk | GPIO_MODER_MODER10_Msk);
-
-  // Set LED Modes as Output (Set 0b01 for bit pairs)
-  GPIOA->MODER |= ((0x01 << GPIO_MODER_MODER3_Pos) |
-                   (0x01 << GPIO_MODER_MODER8_Pos));
-
-  // Enable Push-Pull Output Mode (Clear Relevant Bits)
-  GPIOA->OTYPER &= ~(GPIO_OTYPER_OT3 | GPIO_OTYPER_OT8);
-
-  // Clear Speed Modes (Set 0b00 for bit pairs, by anding ~0b11)
-  GPIOA->OSPEEDR &= (unsigned int)(~(0x03 << GPIO_OSPEEDR_OSPEED3_Pos) |
-                                   ~(0x03 << GPIO_OSPEEDR_OSPEED8_Pos) |
-                                   ~(0x03 << GPIO_OSPEEDR_OSPEED9_Pos) |
-                                   ~(0x03 << GPIO_OSPEEDR_OSPEED10_Pos));
-
-  // Set Speed Mode to Medium (Set 0b01 for bit pairs)
-  GPIOA->OSPEEDR |= ((unsigned int)(0x01 << GPIO_OSPEEDR_OSPEED3_Pos) |
-                     (unsigned int)(0x01 << GPIO_OSPEEDR_OSPEED8_Pos) |
-                     (unsigned int)(0x01 << GPIO_OSPEEDR_OSPEED9_Pos) |
-                     (unsigned int)(0x01 << GPIO_OSPEEDR_OSPEED10_Pos));
-
-  // Clear Pull-Up-Pull Down Register (Pull-up)
-  GPIOA->PUPDR &= (unsigned int)(~(0x01 << GPIO_PUPDR_PUPD3_Pos) |
-                                 ~(0x01 << GPIO_PUPDR_PUPD8_Pos) |
-                                 ~(0x01 << GPIO_PUPDR_PUPD9_Pos) |
-                                 ~(0x01 << GPIO_PUPDR_PUPD10_Pos));
-
-  // Set Output Data Register to TURN OFF LEDS by default
-  GPIOA->ODR |= (GPIO_ODR_OD3 | GPIO_ODR_OD8);
-}
-
-/**
- * @brief Configures GPIOB for system initialization.
- *
- * GPIOB0 - Fan Switch (SW6)
- * GPIOB1 - Fan Control Output (LED2)
- * GPIOB8 - Heater Output (LED6)
- * GPIOB10 - UART3 Transmit
- * GPIOB11 - UART3 Receive
- *
- */
-void configure_GPIOB(void)
-{
-  // Configure:
-  // SW6: PB1 	(Input, Clear Floating Values, Active Low)
-  // LED6: PB8 	(Output, Clear Floating Values, Active Low)
-  // UART3 Transmit: PB10 (Alternate Function, Clear Floating Values, Active Low)
-  // UART3 Receive: PB11 (Alternate Function, Clear Floating Values, Active Low)
-
-  // Configure I/O Ports
-  // Clear GPIO Modes (Set 0b00 for bit pairs)
-  GPIOB->MODER &= ~(GPIO_MODER_MODER0_Msk | GPIO_MODER_MODER1_Msk |
-                    GPIO_MODER_MODER8_Msk | GPIO_MODER_MODER10_Msk | GPIO_MODER_MODER11_Msk);
-
-  // Set LED Modes as Output (Set 0b01 for bit pairs)
-  GPIOB->MODER |= (0x01 << GPIO_MODER_MODER8_Pos);
-
-  // Enable Push-Pull Output Mode (Clear Relevant Bits)
-  GPIOB->OTYPER &= ~(GPIO_OTYPER_OT8);
-
-  // Clear Speed Modes (Set 0b00 for bit pairs, by anding ~0b11)
-  GPIOB->OSPEEDR &= (unsigned int)(~(0x03 << GPIO_OSPEEDR_OSPEED1_Pos) |
-                                   ~(0x03 << GPIO_OSPEEDR_OSPEED8_Pos) |
-                                   ~(0x03 << GPIO_OSPEEDR_OSPEED10_Pos) |
-                                   ~(0x03 << GPIO_OSPEEDR_OSPEED11_Pos));
-
-  // Set Speed Mode to Medium (Set 0b01 for bit pairs)
-  GPIOB->OSPEEDR |= ((unsigned int)(0x01 << GPIO_OSPEEDR_OSPEED1_Pos) |
-                     (unsigned int)(0x01 << GPIO_OSPEEDR_OSPEED8_Pos) |
-                     (unsigned int)(0x01 << GPIO_OSPEEDR_OSPEED10_Pos) |
-                     (unsigned int)(0x01 << GPIO_OSPEEDR_OSPEED11_Pos));
-
-  // Clear Pull-Up-Pull Down Register (Pull-up)
-  GPIOB->PUPDR &= (unsigned int)(~(0x01 << GPIO_PUPDR_PUPD1_Pos) |
-                                 ~(0x01 << GPIO_PUPDR_PUPD8_Pos) |
-                                 ~(0x01 << GPIO_PUPDR_PUPD10_Pos) |
-                                 ~(0x01 << GPIO_PUPDR_PUPD11_Pos));
-
-  // Set Output Data Register to TURN OFF LEDS by default (set to logic high)
-  GPIOB->ODR |= GPIO_ODR_OD8;
-}
-
-/**
- * @brief Configures GPIOF for system initialization.
- *
- * GPIOF8 - Cooling Output (LED7)
- *
- */
-void configure_GPIOF(void)
-{
-  // Configure:
-  // LED7: PF8	(Output, Clear Floating Values, Active Low)
-  // ADC3: PF10 (Analogue)
-
-  // Configure I/O Ports
-  // Clear Modes (Set 0b00 for bit pairs)
-  GPIOF->MODER &= ~(GPIO_MODER_MODER8_Msk | GPIO_MODER_MODER10_Msk); // Bit 8 LED7
-
-  // Set LED Modes as Output (Set 0b01 for bit pairs) and PF10 as Analogue (0b11 for bit pair)
-  GPIOF->MODER |= ((0x01 << GPIO_MODER_MODER8_Pos) | 0x03 << GPIO_MODER_MODER10_Pos); // Bit 8 LED7
-
-  // Enable Push-Pull Output Mode (Clear Relevant Bits)
-  GPIOF->OTYPER &= ~(GPIO_OTYPER_OT8 | GPIO_OTYPER_OT10); // Bit 8 LED7
-
-  // Clear Speed Modes (Set 0b00 for bit pairs, by anding ~0b11)
-  GPIOF->OSPEEDR &= (unsigned int)~(GPIO_OSPEEDR_OSPEED8_Msk | GPIO_OSPEEDR_OSPEED8_Msk); // Bit 8 LED7
-
-  // Set Speed Mode to Medium (Set 0b01 for bit pairs)
-  GPIOF->OSPEEDR |= (unsigned int)((0x01 << GPIO_OSPEEDR_OSPEED8_Pos) | (0x01 << GPIO_OSPEEDR_OSPEED10_Pos)); // Bit 8 LED7
-
-  // Clear Pull-Up-Pull Down Register (Pull-up)
-  GPIOF->PUPDR &= (unsigned int)(~(0x01 << GPIO_PUPDR_PUPD8_Pos)); // Bit 8 LED7
-
-  // Set Output Data Register to TURN OFF LEDS by default
-  GPIOF->ODR |= GPIO_ODR_OD8;
-}
-
-/**
- * @brief Configures the timers for system initialization.
- */
-void configure_Timers(void)
-{
-  configure_TIM6();
-  configure_TIM7();
-}
-
-/**
- * @brief Handles the output control based on the output states.
- */
-void handle_outputs(void)
-{
-  if (cooling_output)
-  {
-    set_cooling(true);
-  }
-  else
-  {
-    set_cooling(false);
-  }
-
-  if (heating_output)
-  {
-    set_heating(true);
-  }
-  else
-  {
-    set_heating(false);
-  }
-
-  if (fan_output)
-  {
-    set_fan(true);
-  }
-  else
-  {
-    set_fan(false);
-  }
-
-  if (light_output)
-  {
-    set_light(true);
-  }
-  else
-  {
-    set_light(false);
-  }
-}
-
-/**
- * Calculates the count value for TIM6 based on the desired rate.
- *
- * @param rate The desired rate in Hz.
- * @return The count value for TIM6.
- */
-unsigned short count_from_rate_TIM6(float rate)
-{
-  return (uint16_t)(TIM6_RATE / rate);
-}
-
-/**
- * Calculates the count value for TIM7 based on the desired delay in milliseconds.
- *
- * @param delay_ms The desired delay in milliseconds.
- * @return The count value for TIM7.
- */
-uint16_t count_from_delay_ms_TIM7(int delay_ms)
-{
-  return (uint16_t)((TIM7_RATE * delay_ms) / 1000);
-}
-
-/**
- * @brief Sets the cooling output state. (LED7 - PF8)
- *
- * @param on Whether the cooling output should be turned on or off.
- */
-void set_cooling(bool on)
-{
-  // Cooling is on PF8
-  if (on)
-  {
-    GPIOF->ODR &= ~GPIO_ODR_OD8;
-  }
-  // Cooling is off
-  else
-  {
-    GPIOF->ODR |= GPIO_ODR_OD8;
-  }
-}
-
-/**
- * @brief Sets the heating output state. (LED6 - PB8)
- *
- * @param on Whether the heating output should be turned on or off.
- */
-void set_heating(bool on)
-{
-  // Heater is on PB8
-  if (on)
-  {
-    GPIOB->ODR &= ~GPIO_ODR_OD8;
-  }
-  // Heater is off
-  else
-  {
-    GPIOB->ODR |= GPIO_ODR_OD8;
-  }
-}
-
-/**
- * @brief Sets the fan output state. (LED1 - PA8)
- *
- * @param on Whether the fan output should be turned on or off.
- */
-void set_fan(bool on)
-{
-  // Fan is on PA8
-  if (on)
-  {
-    GPIOA->ODR &= ~GPIO_ODR_OD8;
-  }
-  // Fan is off
-  else
-  {
-    GPIOA->ODR |= GPIO_ODR_OD8;
-  }
-}
-
-/**
- * @brief Sets the light output state. (LED0 - PA3)
- *
- * @param on Whether the light output should be turned on or off.
- */
-void set_light(bool on)
-{
-  // Light is on PA3
-  if (on)
-  {
-    GPIOA->ODR &= ~GPIO_ODR_OD3;
-  }
-  // Light is off
-  else
-  {
-    GPIOA->ODR |= GPIO_ODR_OD3;
-  }
-}
-
-/**
- * @brief Gets the temperature reading.
- *
- * @return The temperature reading in degrees Celsius.
- */
-float get_temperature(void)
-{
-  // 0-4095 to -5 to 45 by linear relationship between ADC and temperature 0 ADC is -5 and 4095 ADC is 45
-  return (float)((get_ADC_temperature() / 4095.0) * 50.0 - 5.0);
-}
-
-/**
- * @brief Gets the ADC temperature reading. (0-4095) from (ADC3 Channel 8  - PF10)
- *
- * @return The ADC temperature reading.
- */
-int get_ADC_temperature(void)
-{
-  // ADC3 is on PF10
-  // Read ADC3 and return the value (Mask to only keep the 12 bits of the ADC value)
-  uint16_t adc_sample = 0;
-
-  // Trigger ADC conversion
-  ADC3->CR2 |= ADC_CR2_SWSTART;
-
-  // Wait for conversion to complete
-  while ((ADC3->SR & ADC_SR_EOC) == 0x00)
-    ;
-
-  // Get value from ADC
-  adc_sample = ADC3->DR & 0x0000FFFF;
-
-  return (int)(adc_sample);
-}
-
-/**
- * @brief Gets the light intensity based on 50ms debounce.
- *
- * @return The light intensity.
- */
-bool get_light_intensity(void)
-{
-  // Light Intensity Sensor is on PA10
-  bool pressed = get_light_intensity_gpio();
-
-  // No debounce required as this is not a "user pressed input"
-  return pressed;
-}
-
-/**
- * @brief Gets the light intensity.
- *
- * @return The light intensity GPIO value.
- */
-bool get_light_intensity_gpio(void)
-{
-  // Light Intensity Sensor is on PA10
-  // Sensor is active low, return inverted value of the sensor state
-  return (bool)!(GPIOA->IDR & GPIO_IDR_ID10_Msk);
-}
-
-/**
- * @brief Gets the fan switch state based on 50ms debounce.
- *
- * @return The fan switch state.
- */
-bool get_fan_switch(void)
-{
-  // Fan Switch is on PB0
-  bool pressed = get_fan_switch_gpio();
-
-  // If a full down up debounced press is detected this will be set to true
-  bool confirmed_press = false;
-
-  // Switch is active low, return inverted value of the switch state
-  // If 50ms timer is started, expired AND switch isn't pressed
-  // If it IS being pressed
-  if (pressed)
-  {
-    // and it was not being held previously
-    if (!fan_held)
-    {
-      // (it has gone from not pressed to pressed...)
-      // Record fan as held
-      fan_held = true;
-      start_TIM7(count_from_delay_ms_TIM7(50));
-      // No full press confirmed
-    }
-  }
-  // If fan switch is not pressed
-  else
-  {
-    // And it was being held
-    if (fan_held)
-    {
-      // It has gone from pressed to not pressed
-      fan_held = false;
-
-      // If 50ms timer has expired
-      if (TIM7_expired())
-      {
-        // Full press confirmed
-        confirmed_press = true;
-      }
-    }
-  }
-  return confirmed_press;
-}
-
-/**
- * @brief Gets the fan switch state.
- *
- * @return The fan switch state.
- */
-bool get_fan_switch_gpio(void)
-{
-  // Fan Switch is on PB1
-  // Switch is active low, return inverted value of the switch state
-  return (bool)!(GPIOB->IDR & GPIO_IDR_ID1_Msk);
-}
-
-/**
- * @brief Gets the light switch state based on 50ms debounce.
- *
- * @return The light switch state.
- */
-bool get_light_switch(void)
-{
-  // Fan Switch is on PB0
-  bool pressed = get_light_switch_gpio();
-
-  // If a full down up debounced press is detected this will be set to true
-  bool confirmed_press = false;
-
-  // Switch is active low, return inverted value of the switch state
-  // If 50ms timer is started, expired AND switch isn't pressed
-  // If it IS being pressed
-  if (pressed)
-  {
-    // and it was not being held previously
-    if (!light_held)
-    {
-      // (it has gone from not pressed to pressed...)
-      // Record fan as held
-      light_held = true;
-      start_TIM7(count_from_delay_ms_TIM7(50));
-      // No full press confirmed
-    }
-  }
-  // If fan switch is not pressed
-  else
-  {
-    // And it was being held
-    if (light_held)
-    {
-      // It has gone from pressed to not pressed
-      light_held = false;
-
-      // If 50ms timer has expired
-      if (TIM7_expired())
-      {
-        // Full press confirmed
-        confirmed_press = true;
-      }
-    }
-  }
-  return confirmed_press;
-}
-
-/**
- * @brief Gets the light switch state.
- *
- * @return The light switch state.
- */
-bool get_light_switch_gpio(void)
-{
-  // Light Switch is on PA9
-  // Switch is active low, return inverted value of the switch state
-  return (bool)!(GPIOA->IDR & GPIO_IDR_ID9_Msk);
-}
-
-/**
- * @brief Checks if Timer 6 has expired and clears the expiration flag.
- * @return true if Timer 6 has expired, false otherwise.
- */
-bool TIM6_expired(void)
-{
-  // Return if timer expired and clear expiration flag
-  volatile bool expired = (TIM6->SR & TIM_SR_UIF);
-  // Clear UIF overflow flag
-  TIM6->SR &= ~(TIM_SR_UIF_Msk);
-  return expired;
-}
-
-/**
- * @brief Checks if Timer 7 has expired and clears the expiration flag.
- * @return true if Timer 7 has expired, false otherwise.
- */
-bool TIM7_expired(void)
-{
-  // Return if timer expired and clear expiration flag
-  volatile bool expired = (TIM7->SR & TIM_SR_UIF);
-  // Clear UIF overflow flag
-  TIM7->SR &= ~(TIM_SR_UIF_Msk);
-  return expired;
-}
-
-bool USART_control_timer_expired(void)
-{
-  // Return if the timer is > 15s and clear USART
-  if (usart_control_timer_count >= USART_CONTROL_TIMEOUT)
-  {
-    usart_control = false;
-    usart_control_timer_count = 0;
-    fan_output = false;
-    return true;
-  }
-  return false;
-}
-
-/**
- * @brief Waits for TIM6 to expire.
- *
- * This function waits until the TIM6 timer has expired before returning.
- * The TIM6_expired() function is used to check if the timer has expired.
- */
-void wait_For_TIM6(void)
-{
-  // Wait for TIM6 to expire
-  while (!TIM6_expired())
-  {
-    // Wait for TIM6 to expire
-  }
-}
-
-/**
- * @brief Waits for TIM7 to expire.
- *
- * This function waits until the TIM7 timer has expired before returning.
- * The TIM7_expired() function is used to check if the timer has expired.
- */
-void wait_For_TIM7(void)
-{
-  // Wait for TIM7 to expire
-  while (!TIM7_expired())
-  {
-    // Wait for TIM7 to expire
-  }
-}
-
-/**
- * @brief Starts TIM6 with the specified count value.
- *
- * @param count The count value.
- */
-void start_TIM6(uint16_t count)
-{
-  // Ensure timer is off
-  TIM6->CR1 &= ~TIM_CR1_CEN;
-
-  // Set autoreload register and enable counter
-  TIM6->ARR &= ~(TIM_ARR_ARR_Msk);                       // Clear autoreload register
-  TIM6->ARR |= ((unsigned int)count << TIM_ARR_ARR_Pos); // Set autoreload register
-
-  // Clear UIF overflow flag
-  TIM6->SR &= ~(TIM_SR_UIF_Msk);
-  TIM6->CR1 |= TIM_CR1_CEN; // Enable counter
-}
-
-/**
- * @brief Starts TIM7 with the specified count value.
- *
- * @param count The count value.
- */
-void start_TIM7(uint16_t count)
-{
-  // Ensure timer is off
-  TIM7->CR1 &= ~TIM_CR1_CEN;
-
-  // Clear UIF overflow flag
-  TIM7->SR &= ~(TIM_SR_UIF_Msk);
-
-  // Set autoreload register and enable counter
-  TIM7->ARR &= ~(TIM_ARR_ARR_Msk);                       // Clear autoreload register
-  TIM7->ARR |= ((unsigned int)count << TIM_ARR_ARR_Pos); // Set autoreload register
-  TIM7->CR1 |= TIM_CR1_CEN;                              // Enable counter
-}
-
-/**
- * @brief Handles the cooling/heating logic.
- *
- * This function checks the cooling input and updates the cooling and heating outputs accordingly.
- * If the cooling input is true, the cooling output is toggled and the heating output is set to the opposite value.
- *
- * @return The current value of the cooling output.
- */
-void handle_auto_thermostat(void)
-{
-  // Set the heating and cooling based on the temperature based on HEAT_ON_TEMP and COOL_ON_TEMP
-  // If the temperature is above COOL_ON_TEMP then turn on cooling and turn off heating
-  // If the temperature is below HEAT_ON_TEMP then turn on heating and turn off cooling
-  // If the temperature is between HEAT_ON_TEMP and COOL_ON_TEMP then turn off both heating and cooling
-  if (get_temperature() > COOL_ON_TEMP)
-  {
-    cooling_output = true;
-    heating_output = false;
-  }
-  else if (get_temperature() < HEAT_ON_TEMP)
-  {
-    cooling_output = false;
-    heating_output = true;
-  }
-  else
-  {
-    cooling_output = false;
-    heating_output = false;
-  }
-}
-
-/**
- * Handles the fan operation based on the current state and inputs.
- * If the fan "off" timer is active, it checks if 20 seconds have passed and turns the fan back on.
- * If the fan switch is hit, it either turns off the fan and starts a 20-second timer or turns on the fan.
- * If the fan switch is not hit and the timeout is not running, it returns the previous value of the fan output.
- *
- * @return true if the fan should be turned on, false if the fan should be kept off.
- */
-bool handle_fan(void)
-{
-  // Check if fan "off" timer is currently active
-  if (fan_timer_active)
-  {
-    // If 20s has passed then turn fan back on
-    if (fan_timer_count >= FAN_TIMER_TIMEOUT)
-    {
-      // Turn fan back on
-      fan_timer_active = false;
-      fan_timer_count = 0;
-      return true;
-    }
-    // If 20s has not passed then keep fan off
-    else
-    {
-      return false;
-    }
-  }
-  // If fan switch was hit
-  else if (fan_switch)
-  {
-    fan_timer_active = true;
-    fan_timer_count = 0;
-    return false;
-  }
-  // If fan switch not hit and timeout not running then return previous value
-  else
-  {
-    return true;
-  }
-}
-
-/**
- * @brief Handles the light switch functionality.
- *
- * This function checks if the light switch has been hit with a 50ms debounce.
- * If the light switch is hit and the light is not already detected, it toggles the light state.
- * If the light switch is not hit, it returns the previous light state.
- *
- * @return The updated light state.
- */
-bool handle_light(void)
-{
-  // If Light switch was confirmed to be hit (With 50ms debounce)
-  if (light_switch)
-  {
-    // If light already detected keep light off
-    if (get_light_intensity())
-    {
-      return false;
-    }
-    // Return opposite of current light state (as switch was hit and it is a toggle)
-    else
-    {
-      return !light_output;
-    }
-    // Switch not hit, return prev value
-  }
-  else
-  {
-    return light_output;
-  }
-<<<<<<< HEAD
-}
-
-=======
-}
-
-
->>>>>>> 432c9b37
+
+/********************************************
+ *			STM32F439 Main								  			*
+ *			Developed for the STM32								*
+ *			Startup Author: Dr. Glenn Matthews		*
+ *			Project Author: Samuel Griffiths 			*
+ *			Source File														*
+ ********************************************/
+
+#include <stdint.h>
+#include <stdbool.h>
+#include <stdio.h>
+#include "boardSupport.h"
+#include "main.h"
+
+// Timer Constants
+#define CPU_CLOCK 84000000  // 84MHz
+#define TIM6_PRESCALER 2560 // Calculations in report
+#define TIM7_PRESCALER 128  // Calculations in report
+#define DEFAULT_TIMER_COUNT 100 // Default timer count for TIM6 and TIM7 (Only used for initialisation)
+#define TIM6_RATE CPU_CLOCK / (TIM6_PRESCALER + 1) // 84MHz bus clock divided by prescaler gets the number of timer ticks per second, +1 Accounts for hardware adding 1 for prescaler
+#define TIM7_RATE CPU_CLOCK / (TIM7_PRESCALER + 1) // 84MHz bus clock divided by prescaler gets the number of timer ticks per second, +1 Accounts for hardware adding 1 for prescaler
+
+#define USART_CONTROL_TIMEOUT 15 // 15s timeout for USART control (Software timer combined with 1Hz hardware timer)
+#define FAN_TIMER_TIMEOUT 20     // 20s timeout for fan off timer (Software timer combined with 1Hz hardware timer)
+
+#define INCOMMING_BUFFER_SIZE 4 // Size of the buffer for incomming data from UART
+#define OUTGOING_BUFFER_SIZE 9  // Size of the buffer for outgoing data via UART
+
+#define ASCII_CR 0x0D
+#define ASCII_LF 0x0A
+#define ASCII_AT 0x40
+
+#define HEAT_ON_TEMP 22.5f // Temperature to turn on heating
+#define COOL_ON_TEMP 23.5f // Temperature to turn on cooling
+
+#define AUTO_CONTROL_MIN 16.0f // Temperature min to accept USART control
+#define AUTO_CONTROL_MAX 25.0f // Temperature min to accept USART control
+
+// Method prototypes
+// Configuration methods
+void configure_RCC(void);
+void configure_GPIOs(void);
+void configure_GPIOA(void);
+void configure_GPIOB(void);
+void configure_GPIOF(void);
+void configure_Timers(void);
+void configure_TIM6(void);
+void configure_TIM7(void);
+void configure_USART3(void);
+void configure_ADC(void);
+
+// UART Communication methods
+void transmit_UART(uint8_t data);
+void transmit_Status_Packet(char *data);
+int8_t receive_UART(void);
+void receive_Status_Packet(void);
+char *get_outgoing_string(void);
+
+// Device Control methods
+void set_cooling(bool on);
+void set_heating(bool on);
+void set_fan(bool on);
+void set_light(bool on);
+
+// Sensor Readings methods
+float get_temperature(void);
+int get_ADC_temperature(void);
+bool get_light_intensity(void);
+bool get_fan_switch(void);
+bool get_light_switch(void);
+bool get_light_intensity_gpio(void);
+bool get_fan_switch_gpio(void);
+bool get_light_switch_gpio(void);
+
+// Timer Operations methods
+void start_TIM6(uint16_t count);
+void start_TIM7(uint16_t count);
+bool TIM6_expired(void);
+bool TIM7_expired(void);
+void wait_For_TIM6(void);
+void wait_For_TIM7(void);
+bool USART_control_timer_expired(void);
+bool fan_timer_expired(void);
+
+// Handle inputs and outputs methods
+void handle_auto_thermostat(void);
+bool handle_fan(void);
+bool handle_light(void);
+void handle_outputs(void);
+
+// Helper methods
+unsigned short count_from_rate_TIM6(float rate);
+unsigned short count_from_delay_ms_TIM7(int delay_ms);
+
+// Global Variables
+static volatile bool cooling_output;
+static volatile bool heating_output;
+static volatile bool fan_output;
+static volatile bool light_output;
+
+static volatile bool cooling_input;
+static volatile bool heating_input;
+static volatile bool fan_input;
+static volatile bool light_input;
+
+static volatile bool fan_timer_active;
+static volatile int fan_timer_count = 0; // Time count for 20s fan off timer
+static volatile bool usart_control;
+static volatile int usart_control_timer_count = 0; // Time count for 15s USART control timer
+
+static volatile bool light_intensity_sensor;
+static volatile bool fan_switch;
+static volatile bool light_switch;
+static volatile float temperature_input;
+static volatile float temperature_output;
+static volatile int adc_temperature;
+static volatile int incomming_string_index;
+
+// Character array for UART communication, one for incomming string and one for outgoing string
+static volatile char incomming_string[INCOMMING_BUFFER_SIZE] = {0};
+static volatile char outgoing_string[OUTGOING_BUFFER_SIZE] = {0};
+static volatile bool status_packet_recieved; // Flag to indicate if a status packet has been recieved
+
+// Flags to hold the state of the switches
+static volatile bool fan_held = false;
+static volatile bool light_held = false;
+
+/**
+ * @brief Main function of the program.
+ *
+ * This function initializes the GPIO for the power regulators, configures RCC and GPIOs,
+ * and then enters an infinite loop where it continuously reads inputs, handles them, and updates GPIO outputs.
+ * It also periodically transmits status packets and receives and processes status packets over UART.
+ *
+ * @return int The exit status of the program.
+ */
+int main(void)
+{
+  uint16_t timer_Count;
+  char temperature_string[6] = {0, 0, 0, 0, 0, 0};
+
+  // Bring up the GPIO for the power regulators.
+  boardSupport_init();
+
+  // Configure the peripherals
+  configure_RCC();
+  configure_GPIOs();
+  configure_Timers();
+  configure_USART3();
+  configure_ADC();
+
+  // Initialise Program State Variables
+  cooling_output = false;
+  heating_output = false;
+  fan_output = false;
+  light_output = false;
+  cooling_input = false;
+  heating_input = false;
+  fan_input = false;
+  light_input = false;
+  light_intensity_sensor = false;
+  fan_switch = false;
+  light_switch = false;
+  temperature_input = 0.0;
+  adc_temperature = 0;
+  incomming_string_index = 0;
+  status_packet_recieved = false;
+  fan_timer_active = false;
+  usart_control = false;
+
+  while (1)
+  {
+    // If 1Hz timer has expired then transmit data and tick any other software timers
+    if (TIM6_expired())
+    {
+      transmit_Status_Packet(outgoing_string);
+
+      // Get the count for the next timer cycle (1Hz, this is variable as it could be changed to 2Hz or 0.5Hz etc.)
+      timer_Count = count_from_rate_TIM6(1.0);
+      // Restart timer
+      start_TIM6(timer_Count);
+
+      // If fan timer is active then increment count
+      if (fan_timer_active)
+      {
+        fan_timer_count++;
+      }
+
+      // If USART control is active then increment count
+      if (usart_control)
+      {
+        usart_control_timer_count++;
+      }
+    }
+
+    // Recieve/Check for USART input
+    receive_Status_Packet();
+
+    // Check if status frame is recieved and it is valid (First 4 bits in the status frame are 0b0011 and @ is the header character)
+    if (status_packet_recieved)
+    {
+      // Check if the first character is the header character
+      if (incomming_string[0] == ASCII_AT)
+      {
+        // Check if the control state is valid (First 4 bits are 0b0100)
+        if ((incomming_string[1] & 0xF0) == 0x40)
+        {
+          // Set inputs based on status frame (These are bool so no shifting required, any non 0 value will be true)
+          cooling_input = incomming_string[1] & 0x8; // Clear all but 4th bit
+          heating_input = incomming_string[1] & 0x4; // Clear all but 5th bit
+          fan_input = incomming_string[1] & 0x2;     // Clear all but 6th bit
+          light_input = incomming_string[1] & 0x1;   // Clear all but 7th bit
+					incomming_string[0] = '\0';
+					incomming_string_index = 0;
+					
+					usart_control = true;
+				}
+			}
+    }
+
+    // If USART control is active and not expired then handle inputs
+    if (usart_control && !USART_control_timer_expired()) {
+      // Handle USART control
+	
+			// If we just recieved the command, set outputs accordingly
+			if (status_packet_recieved)
+			{
+				// If the temperature is valid then accept USART command
+				if (get_temperature() >= AUTO_CONTROL_MIN && get_temperature() <= AUTO_CONTROL_MAX)
+				{
+					// If cooling and heating are mutually exclusive then set output to input
+					if (!(cooling_input && heating_input)) {
+						// If both cooling and heating are given then ignore input
+						// If only one is set then set output to input
+						cooling_output = cooling_input;
+						heating_output = heating_input;
+					}
+					else {
+						// cooling and heating set, cancel and ignore input
+						handle_auto_thermostat();
+						usart_control = false;
+					}
+				}
+				// If temperature is out of range (and we just recieved the input)
+				else
+				{
+					// Cancel and ignore input 
+					handle_auto_thermostat();
+					usart_control = false;
+				}
+				// Set fan output to input
+				fan_output = fan_input;
+      }
+			// If we have an existing command, keep going
+			else {
+				// Nothing changes
+			}
+			// Set light output to input (regardless of temp range)
+			light_output = light_input;
+
+			// Reset status packet flag and clear current status string
+			status_packet_recieved = false;
+
+    }
+    // Follow complete local control (including user switches) if USART control is not active
+    else
+    {
+      usart_control = false;
+      // Read Switches
+      light_switch = get_light_switch();
+      fan_switch = get_fan_switch();
+      fan_output = handle_fan();
+      light_output = handle_light();
+
+      // Handle thermostat based on temperature
+      handle_auto_thermostat();
+    }
+
+    temperature_output = get_temperature();
+
+    // Set header character
+    outgoing_string[0] = ASCII_AT;
+
+    // Set temperature characters
+    // Convert temperature to string
+    snprintf((char *)temperature_string, 6, "%+05.1f", (double)temperature_output);
+
+    // Set temperature characters
+    for (int i = 0; i < 5; i++)
+    {
+      outgoing_string[i + 1] = temperature_string[i];
+    }
+
+    // Set control state character
+    // Control State is a byte, convert to string
+    outgoing_string[6] = (char)((0x03 << 4) | (cooling_output << 3) | (heating_output << 2) | (fan_output << 1) | light_output);
+
+    // Set CR character
+    outgoing_string[7] = ASCII_CR;
+
+    // Set LF character
+    outgoing_string[8] = ASCII_LF;
+
+    // Update GPIO Outputs
+    handle_outputs();
+  }
+}
+
+/**
+ * @brief Configures USART3 for communication.
+ */
+void configure_USART3(void)
+{
+  // UART is configured at 38,400bps, 8 data bits, No Parity, 1 stop bit
+  // UART APB1 Bus Clock is 42MHz
+  // Baud Rate required is 68.375
+
+  // Configure GPIOB MODER for alternate function mode
+  GPIOB->MODER &= ~(GPIO_MODER_MODE11_Msk | GPIO_MODER_MODE10_Msk);                  // Clear MODE already set for 10 and 11
+  GPIOB->MODER |= (0x02 << GPIO_MODER_MODE11_Pos) | (0x02 << GPIO_MODER_MODE10_Pos); // Set mode for 10 and 11 to be alternate function (0b10)
+
+  // Set the alternate function to be AF7 (USART)
+  GPIOB->AFR[1] &= ~(GPIO_AFRH_AFSEL11_Msk | GPIO_AFRH_AFSEL10_Msk);
+  GPIOB->AFR[1] |= (0x07 << GPIO_AFRH_AFSEL11_Pos) | (0x07 << GPIO_AFRH_AFSEL10_Pos); // Set mode for 10 and 11 to be alternate function 7 (0b111)
+
+  // Turn on OVER16 16-times over sampling (By clearing the OVER8 bit)
+  USART3->CR1 &= ~(USART_CR1_OVER8);
+
+  // Set USART Baud Rate
+  USART3->BRR &= 0xFFFF0000;                                                                    // Clear Baud Rate register
+  USART3->BRR |= ((0x44 << USART_BRR_DIV_Mantissa_Pos) | (0x06 << USART_BRR_DIV_Fraction_Pos)); // Set Baud rate
+
+  // Set numberof bits per transfer to 8-bits (By clearing M)
+  USART3->CR1 &= ~(USART_CR1_M);
+
+  // Set number of stop bits to 1
+  USART3->CR2 &= ~(USART_CR2_STOP_Msk); // Clear stop bits
+  USART3->CR2 |= (0x00 << USART_CR2_STOP_Pos);
+
+  // Disable system parity
+  USART3->CR1 &= ~(USART_CR1_PCE);
+
+  // Set mode to async (clear all clock control bits)
+  USART3->CR2 &= ~(USART_CR2_CLKEN | USART_CR2_CPOL | USART_CR2_CPHA);
+
+  // Disable hardware flow control
+  USART3->CR3 &= ~(USART_CR3_CTSE | USART_CR3_RTSE);
+
+  // Enable USART, transmitter and receive sections
+  USART3->CR1 |= (USART_CR1_TE | USART_CR1_UE | USART_CR1_RE);
+}
+
+/**
+ * @brief Configures the ADC for temperature sensing.
+ */
+void configure_ADC(void)
+{
+  // Assuming RCC is already configured and enabled for ADC3
+  // ADC3 is on PF10 Channel 8 (Page 56/241 of reference manual)
+
+  // Configure to run in single channel mode and in single conversion and sample mode
+  // Prescaler is set to /8
+  // Resolution is set to 12-bit
+  // Conversion time is set to 56 cycles (This is the minimum value for 12-bit resolution)
+  // Data alignment is set to right
+
+  // Set prescaler to /8
+  ADC123_COMMON->CCR &= (0x03 << ADC_CCR_ADCPRE_Pos);
+
+  // Disable scan mode and set resolution to 12 bits
+  ADC3->CR1 &= ~(ADC_CR1_SCAN | ADC_CR1_RES_Msk);
+
+  // Set the data alignment to right and set single mode for conversion and sample
+  ADC3->CR2 &= ~(ADC_CR2_ALIGN | ADC_CR2_CONT | ADC_CR2_SWSTART);
+
+  // Set to select channel 8 (PF10) for "temperature" (Potentiometer) sensing
+  ADC3->SQR3 &= ~(ADC_SQR3_SQ1_Msk);
+  ADC3->SQR3 |= (0x08 << ADC_SQR3_SQ1_Pos);
+  ADC3->SQR1 &= ~(ADC_SQR1_L_Msk);
+
+  // Set sample time to 56 cycles
+  ADC3->SMPR2 &= ~(ADC_SMPR2_SMP0_Msk);
+  ADC3->SMPR2 |= (0x03 << ADC_SMPR2_SMP0_Pos);
+
+  // Enable ADC3
+  ADC3->CR2 |= ADC_CR2_ADON;
+}
+
+/**
+ * @brief Transmits a byte of data via UART.
+ *
+ * @param data The data to be transmitted.
+ */
+void transmit_UART(uint8_t data)
+{
+  // Wait for the transmit buffer to be empty or timeout (TIMEOUT NOT YET IMPLEMENTED)
+  while ((USART3->SR & USART_SR_TXE) == 0x00)
+  {
+    // Wait for the transmit buffer to be empty
+  }
+
+  // Transmit the data
+  USART3->DR = data;
+  __ASM("NOP");
+}
+
+/**
+ * @brief Transmits a status packet via UART from character array.
+ */
+void transmit_Status_Packet(char *data)
+{
+  // Check if data is valid @ is the header character
+  if (data[0] == ASCII_AT)
+  {
+    // Transmit the data
+    for (int i = 0; i < OUTGOING_BUFFER_SIZE; i++)
+    {
+      transmit_UART(data[i]);
+    }
+  }
+}
+
+/**
+ * @brief Receives a byte of data via UART.
+ *
+ * @return The received data.
+ */
+int8_t receive_UART(void)
+{
+  // Assume there is a character to be recieved
+  // Recieve and return the character
+  // This function will be called when a character is recieved on the USART and will only read one character to avoid being hung up in this method
+  int8_t incomming_character = -1;
+
+  // Check if the recieve buffer is not empty
+  if (USART3->SR & USART_SR_RXNE)
+  {
+    // Read the incomming character
+    incomming_character = (volatile int8_t)USART3->DR;
+  }
+  return incomming_character;
+}
+
+/**
+ * @brief Receives a status packet via UART.
+ */
+void receive_Status_Packet(void)
+{
+  // Assume there is a frame to be recieved and processed
+  // Read the single character, append this to the incomming string buffer
+  // If the buffer is full then process the frame by setting
+
+  // Read the incomming character and append to the incomming string buffer based on the current position in the string
+  // This function will be called when a character is recieved on the USART and will only read one character to avoid being hung up in this method
+  // This will incrementally add the latest character to the buffer and check if the buffer is full before signalling that a frame has been recieved
+
+  // Recieve incomming character
+  int8_t incomming_character = receive_UART();
+
+  status_packet_recieved = false;
+
+  // If complete string not already recieved
+  if (incomming_string_index < INCOMMING_BUFFER_SIZE && !(incomming_character == ASCII_CR || incomming_character == ASCII_LF))
+  {
+    // If incomming character is recieved
+    if (incomming_character != -1)
+    {
+      // Check if character is valid and append to the incomming string buffer
+      if ((incomming_character >= (int8_t)'@' && incomming_character <= (int8_t)'O') || incomming_character == ASCII_CR || incomming_character == ASCII_LF)
+      {
+        // Append character to incomming string
+        incomming_string[incomming_string_index] = (char)incomming_character;
+        incomming_string_index++;
+      }
+    }
+  }
+  else
+  {
+    // Set flag to process the frame
+    status_packet_recieved = true;
+    incomming_string_index = 0;
+  }
+}
+
+/**
+ * @brief Gets the string to be transmitted via UART.
+ */
+char *get_outgoing_string(void)
+{
+  // Format the string to be transmitted based upon the current state of the system
+  // 1 Header character "@" - 0x40 (ASCII_AT)
+  // 5 Temperature characters (E.g. +19.2 or -03.9)
+  // 1 Control State Character (0b0011abcd) (a: Cooling, b: Heating, c: Fan, d: Light)
+  // 1 CR character
+  // 1 LF character
+
+  // Set header character at the start of the string (0)
+  // Temperature is a float, convert to string and split characters into char* array
+  // Control State is a byte, convert to string
+
+  // Set header character
+  outgoing_string[0] = ASCII_AT;
+
+  // Set temperature characters
+  // Convert temperature to string
+  char* temperature_string = {0,0,0,0,0};
+  snprintf(temperature_string, "%+05.1f", 6,(double)temperature_output);
+
+  // Set temperature characters
+  for (int i = 0; i < 5; i++)
+  {
+    outgoing_string[i + 1] = temperature_string[i];
+  }
+
+  // Set control state character
+  // Control State is a byte, convert to string
+  outgoing_string[6] = (char)((0x03 << 4) | (cooling_output << 3) | (heating_output << 2) | (fan_output << 1) | light_output);
+
+  // Set CR character
+  outgoing_string[7] = ASCII_CR;
+
+  // Set LF character
+  outgoing_string[8] = ASCII_LF;
+
+  return outgoing_string;
+}
+
+/**
+ * @brief Configures TIM6 for timing operations.
+ */
+void configure_TIM6(void)
+{
+  // Ensure timer is off and all configurations are reset
+  TIM6->CR1 &= ~(TIM_CR1_ARPE | TIM_CR1_OPM | TIM_CR1_UDIS | TIM_CR1_CEN);
+
+  // Disable TIM6 interrupts
+  TIM6->DIER &= ~(TIM_DIER_UIE);
+
+  // Clear prescaler, count and autoreload registers
+  TIM6->PSC &= ~(TIM_PSC_PSC_Msk); // Clear Prescaler register
+  TIM6->CNT &= ~(TIM_CNT_CNT_Msk); // Clear count register
+  TIM6->ARR &= ~(TIM_ARR_ARR_Msk); // Clear autoreload register
+
+  // Set Prescaler
+  TIM6->PSC |= (TIM6_PRESCALER << TIM_PSC_PSC_Pos);      // Divide APB1 Clock by TIM6PRESCALER + 1
+                                                         // Thus, at one cycle it will be TIM6RATE Hz (Assuming 82MHz of APB1)
+  TIM6->ARR |= (DEFAULT_TIMER_COUNT << TIM_ARR_ARR_Pos); // Initialise auto-reload register with default value (what count will auto reload)
+
+  // Set OPM to on
+  TIM6->CR1 |= (TIM_CR1_OPM);
+
+  // Enable timer for one cycle to clear and reload psc buffer
+  start_TIM6(DEFAULT_TIMER_COUNT);
+
+  wait_For_TIM6();
+
+  TIM6->CR1 |= (TIM_CR1_CEN);
+  TIM6->SR |= (TIM_SR_UIF);
+}
+
+/**
+ * @brief Configures TIM7 for timing operations.
+ */
+void configure_TIM7(void)
+{
+  // Ensure timer is off and all configurations are reset
+  TIM7->CR1 &= ~(TIM_CR1_ARPE | TIM_CR1_OPM | TIM_CR1_UDIS | TIM_CR1_CEN);
+
+  // Disable TIM6 interrupts
+  TIM7->DIER &= ~(TIM_DIER_UIE);
+
+  // Clear prescaler, count and autoreload registers
+  TIM7->PSC &= ~(TIM_PSC_PSC_Msk); // Clear Prescaler register
+  TIM7->CNT &= ~(TIM_CNT_CNT_Msk); // Clear count register
+  TIM7->ARR &= ~(TIM_ARR_ARR_Msk); // Clear autoreload register
+
+  // Set Prescaler
+  TIM7->PSC |= (TIM7_PRESCALER << TIM_PSC_PSC_Pos);      // Divide APB1 Clock by TIM6PRESCALER + 1
+                                                         // Thus, at one cycle it will be TIM6RATE Hz (Assuming 82MHz of APB1)
+  TIM7->ARR |= (DEFAULT_TIMER_COUNT << TIM_ARR_ARR_Pos); // Initialise auto-reload register with default value (what count will auto reload)
+
+  // Set OPM to on
+  TIM7->CR1 |= (TIM_CR1_OPM);
+
+  // Enable timer for one cycle to clear and reload psc buffer
+  start_TIM7(DEFAULT_TIMER_COUNT);
+
+  wait_For_TIM7();
+
+  TIM7->CR1 |= (TIM_CR1_CEN);
+  TIM7->SR |= (TIM_SR_UIF);
+}
+
+/**
+ * @brief Configures the RCC (Reset and Clock Control) for system initialization.
+ *
+ * This function enables the RCC for Timer 6, Timer 7, and USART3, and enables the GPIOs for GPIOA, GPIOB, and GPIOF.
+ */
+void configure_RCC(void)
+{
+  // Enable RCC for Timer 6, Timer 7, and USART3
+  RCC->APB1ENR |= RCC_APB1ENR_TIM6EN | RCC_APB1ENR_TIM7EN | RCC_APB1ENR_USART3EN;         // Enable RCC for Timer 6, Timer 7, and USART3
+  RCC->APB1RSTR |= RCC_APB1RSTR_TIM6RST | RCC_APB1RSTR_TIM7RST | RCC_APB1RSTR_USART3RST;  // Reset the peripheral interface
+                                                                                          // Enable RCC for GPIOA, GPIOB, and GPIOF
+  RCC->AHB1ENR |= RCC_AHB1ENR_GPIOAEN | RCC_AHB1ENR_GPIOBEN | RCC_AHB1ENR_GPIOFEN;        // Config to enable GPIOA, B, and F
+  RCC->AHB1RSTR |= RCC_AHB1RSTR_GPIOARST | RCC_AHB1RSTR_GPIOBRST | RCC_AHB1RSTR_GPIOFRST; // Reset control interface
+                                                                                          // Enable RCC for ADC3
+  RCC->APB2ENR |= RCC_APB2ENR_ADC3EN;                                                     // Enable RCC for ADC 3
+  RCC->APB2RSTR |= RCC_APB2RSTR_ADCRST;                                                   // Reset control interface
+  __asm("nop");
+  __asm("nop");
+  // Clear reset bits for Timer 6, Timer 7, USART3, GPIOA, GPIOB, GPIOF, and ADC3
+  RCC->APB1RSTR &= ~(RCC_APB1RSTR_TIM6RST | RCC_APB1RSTR_TIM7RST | RCC_APB1RSTR_USART3RST);  // Clear reset bit
+  RCC->AHB1RSTR &= ~(RCC_AHB1RSTR_GPIOARST | RCC_AHB1RSTR_GPIOBRST | RCC_AHB1RSTR_GPIOFRST); // Clear reset	bit
+  RCC->APB2RSTR &= ~(RCC_APB2RSTR_ADCRST);
+  __asm("nop");
+  __asm("nop");
+}
+
+/**
+ * @brief Configures the GPIOs (General Purpose Input/Output) for system initialization.
+ */
+void configure_GPIOs(void)
+{
+  configure_GPIOA();
+  configure_GPIOB();
+  configure_GPIOF();
+}
+
+/**
+ * @brief Configures GPIOA for system initialization.
+ *
+ * GPIOA3 - Light Output (LED0)
+ * GPIOA8 - Fan Output (LED1)
+ * GPIOA9 - Light Switch (SW3)
+ * GPIOA10 - Light Intensity Sensor (SW4)
+ *
+ */
+void configure_GPIOA(void)
+{
+  // Configure:
+  // LED0: PA3 	(Output, Clear Floating Values, Active Low)
+  // LED1: PA8 	(Output, Clear Floating Values, Active Low)
+  // LED2: PA9 	(Input, Clear Floating Values, Active Low)
+  // LED3: PA10 (Input, Clear Floating Values, Active Low)
+
+  // Configure I/O Ports
+  // Clear GPIO Modes (Set 0b00 for all bit pairs)
+  GPIOA->MODER &= ~(GPIO_MODER_MODER3_Msk | GPIO_MODER_MODER8_Msk |
+                    GPIO_MODER_MODER9_Msk | GPIO_MODER_MODER10_Msk);
+
+  // Set LED Modes as Output (Set 0b01 for bit pairs)
+  GPIOA->MODER |= ((0x01 << GPIO_MODER_MODER3_Pos) |
+                   (0x01 << GPIO_MODER_MODER8_Pos));
+
+  // Enable Push-Pull Output Mode (Clear Relevant Bits)
+  GPIOA->OTYPER &= ~(GPIO_OTYPER_OT3 | GPIO_OTYPER_OT8);
+
+  // Clear Speed Modes (Set 0b00 for bit pairs, by anding ~0b11)
+  GPIOA->OSPEEDR &= (unsigned int)(~(0x03 << GPIO_OSPEEDR_OSPEED3_Pos) |
+                                   ~(0x03 << GPIO_OSPEEDR_OSPEED8_Pos) |
+                                   ~(0x03 << GPIO_OSPEEDR_OSPEED9_Pos) |
+                                   ~(0x03 << GPIO_OSPEEDR_OSPEED10_Pos));
+
+  // Set Speed Mode to Medium (Set 0b01 for bit pairs)
+  GPIOA->OSPEEDR |= ((unsigned int)(0x01 << GPIO_OSPEEDR_OSPEED3_Pos) |
+                     (unsigned int)(0x01 << GPIO_OSPEEDR_OSPEED8_Pos) |
+                     (unsigned int)(0x01 << GPIO_OSPEEDR_OSPEED9_Pos) |
+                     (unsigned int)(0x01 << GPIO_OSPEEDR_OSPEED10_Pos));
+
+  // Clear Pull-Up-Pull Down Register (Pull-up)
+  GPIOA->PUPDR &= (unsigned int)(~(0x01 << GPIO_PUPDR_PUPD3_Pos) |
+                                 ~(0x01 << GPIO_PUPDR_PUPD8_Pos) |
+                                 ~(0x01 << GPIO_PUPDR_PUPD9_Pos) |
+                                 ~(0x01 << GPIO_PUPDR_PUPD10_Pos));
+
+  // Set Output Data Register to TURN OFF LEDS by default
+  GPIOA->ODR |= (GPIO_ODR_OD3 | GPIO_ODR_OD8);
+}
+
+/**
+ * @brief Configures GPIOB for system initialization.
+ *
+ * GPIOB0 - Fan Switch (SW6)
+ * GPIOB1 - Fan Control Output (LED2)
+ * GPIOB8 - Heater Output (LED6)
+ * GPIOB10 - UART3 Transmit
+ * GPIOB11 - UART3 Receive
+ *
+ */
+void configure_GPIOB(void)
+{
+  // Configure:
+  // SW6: PB1 	(Input, Clear Floating Values, Active Low)
+  // LED6: PB8 	(Output, Clear Floating Values, Active Low)
+  // UART3 Transmit: PB10 (Alternate Function, Clear Floating Values, Active Low)
+  // UART3 Receive: PB11 (Alternate Function, Clear Floating Values, Active Low)
+
+  // Configure I/O Ports
+  // Clear GPIO Modes (Set 0b00 for bit pairs)
+  GPIOB->MODER &= ~(GPIO_MODER_MODER0_Msk | GPIO_MODER_MODER1_Msk |
+                    GPIO_MODER_MODER8_Msk | GPIO_MODER_MODER10_Msk | GPIO_MODER_MODER11_Msk);
+
+  // Set LED Modes as Output (Set 0b01 for bit pairs)
+  GPIOB->MODER |= (0x01 << GPIO_MODER_MODER8_Pos);
+
+  // Enable Push-Pull Output Mode (Clear Relevant Bits)
+  GPIOB->OTYPER &= ~(GPIO_OTYPER_OT8);
+
+  // Clear Speed Modes (Set 0b00 for bit pairs, by anding ~0b11)
+  GPIOB->OSPEEDR &= (unsigned int)(~(0x03 << GPIO_OSPEEDR_OSPEED1_Pos) |
+                                   ~(0x03 << GPIO_OSPEEDR_OSPEED8_Pos) |
+                                   ~(0x03 << GPIO_OSPEEDR_OSPEED10_Pos) |
+                                   ~(0x03 << GPIO_OSPEEDR_OSPEED11_Pos));
+
+  // Set Speed Mode to Medium (Set 0b01 for bit pairs)
+  GPIOB->OSPEEDR |= ((unsigned int)(0x01 << GPIO_OSPEEDR_OSPEED1_Pos) |
+                     (unsigned int)(0x01 << GPIO_OSPEEDR_OSPEED8_Pos) |
+                     (unsigned int)(0x01 << GPIO_OSPEEDR_OSPEED10_Pos) |
+                     (unsigned int)(0x01 << GPIO_OSPEEDR_OSPEED11_Pos));
+
+  // Clear Pull-Up-Pull Down Register (Pull-up)
+  GPIOB->PUPDR &= (unsigned int)(~(0x01 << GPIO_PUPDR_PUPD1_Pos) |
+                                 ~(0x01 << GPIO_PUPDR_PUPD8_Pos) |
+                                 ~(0x01 << GPIO_PUPDR_PUPD10_Pos) |
+                                 ~(0x01 << GPIO_PUPDR_PUPD11_Pos));
+
+  // Set Output Data Register to TURN OFF LEDS by default (set to logic high)
+  GPIOB->ODR |= GPIO_ODR_OD8;
+}
+
+/**
+ * @brief Configures GPIOF for system initialization.
+ *
+ * GPIOF8 - Cooling Output (LED7)
+ *
+ */
+void configure_GPIOF(void)
+{
+  // Configure:
+  // LED7: PF8	(Output, Clear Floating Values, Active Low)
+  // ADC3: PF10 (Analogue)
+
+  // Configure I/O Ports
+  // Clear Modes (Set 0b00 for bit pairs)
+  GPIOF->MODER &= ~(GPIO_MODER_MODER8_Msk | GPIO_MODER_MODER10_Msk); // Bit 8 LED7
+
+  // Set LED Modes as Output (Set 0b01 for bit pairs) and PF10 as Analogue (0b11 for bit pair)
+  GPIOF->MODER |= ((0x01 << GPIO_MODER_MODER8_Pos) | 0x03 << GPIO_MODER_MODER10_Pos); // Bit 8 LED7
+
+  // Enable Push-Pull Output Mode (Clear Relevant Bits)
+  GPIOF->OTYPER &= ~(GPIO_OTYPER_OT8 | GPIO_OTYPER_OT10); // Bit 8 LED7
+
+  // Clear Speed Modes (Set 0b00 for bit pairs, by anding ~0b11)
+  GPIOF->OSPEEDR &= (unsigned int)~(GPIO_OSPEEDR_OSPEED8_Msk | GPIO_OSPEEDR_OSPEED8_Msk); // Bit 8 LED7
+
+  // Set Speed Mode to Medium (Set 0b01 for bit pairs)
+  GPIOF->OSPEEDR |= (unsigned int)((0x01 << GPIO_OSPEEDR_OSPEED8_Pos) | (0x01 << GPIO_OSPEEDR_OSPEED10_Pos)); // Bit 8 LED7
+
+  // Clear Pull-Up-Pull Down Register (Pull-up)
+  GPIOF->PUPDR &= (unsigned int)(~(0x01 << GPIO_PUPDR_PUPD8_Pos)); // Bit 8 LED7
+
+  // Set Output Data Register to TURN OFF LEDS by default
+  GPIOF->ODR |= GPIO_ODR_OD8;
+}
+
+/**
+ * @brief Configures the timers for system initialization.
+ */
+void configure_Timers(void)
+{
+  configure_TIM6();
+  configure_TIM7();
+}
+
+/**
+ * @brief Handles the output control based on the output states.
+ */
+void handle_outputs(void)
+{
+  if (cooling_output)
+  {
+    set_cooling(true);
+  }
+  else
+  {
+    set_cooling(false);
+  }
+
+  if (heating_output)
+  {
+    set_heating(true);
+  }
+  else
+  {
+    set_heating(false);
+  }
+
+  if (fan_output)
+  {
+    set_fan(true);
+  }
+  else
+  {
+    set_fan(false);
+  }
+
+  if (light_output)
+  {
+    set_light(true);
+  }
+  else
+  {
+    set_light(false);
+  }
+}
+
+/**
+ * Calculates the count value for TIM6 based on the desired rate.
+ *
+ * @param rate The desired rate in Hz.
+ * @return The count value for TIM6.
+ */
+unsigned short count_from_rate_TIM6(float rate)
+{
+  return (uint16_t)(TIM6_RATE / rate);
+}
+
+/**
+ * Calculates the count value for TIM7 based on the desired delay in milliseconds.
+ *
+ * @param delay_ms The desired delay in milliseconds.
+ * @return The count value for TIM7.
+ */
+uint16_t count_from_delay_ms_TIM7(int delay_ms)
+{
+  return (uint16_t)((TIM7_RATE * delay_ms) / 1000);
+}
+
+/**
+ * @brief Sets the cooling output state. (LED7 - PF8)
+ *
+ * @param on Whether the cooling output should be turned on or off.
+ */
+void set_cooling(bool on)
+{
+  // Cooling is on PF8
+  if (on)
+  {
+    GPIOF->ODR &= ~GPIO_ODR_OD8;
+  }
+  // Cooling is off
+  else
+  {
+    GPIOF->ODR |= GPIO_ODR_OD8;
+  }
+}
+
+/**
+ * @brief Sets the heating output state. (LED6 - PB8)
+ *
+ * @param on Whether the heating output should be turned on or off.
+ */
+void set_heating(bool on)
+{
+  // Heater is on PB8
+  if (on)
+  {
+    GPIOB->ODR &= ~GPIO_ODR_OD8;
+  }
+  // Heater is off
+  else
+  {
+    GPIOB->ODR |= GPIO_ODR_OD8;
+  }
+}
+
+/**
+ * @brief Sets the fan output state. (LED1 - PA8)
+ *
+ * @param on Whether the fan output should be turned on or off.
+ */
+void set_fan(bool on)
+{
+  // Fan is on PA8
+  if (on)
+  {
+    GPIOA->ODR &= ~GPIO_ODR_OD8;
+  }
+  // Fan is off
+  else
+  {
+    GPIOA->ODR |= GPIO_ODR_OD8;
+  }
+}
+
+/**
+ * @brief Sets the light output state. (LED0 - PA3)
+ *
+ * @param on Whether the light output should be turned on or off.
+ */
+void set_light(bool on)
+{
+  // Light is on PA3
+  if (on)
+  {
+    GPIOA->ODR &= ~GPIO_ODR_OD3;
+  }
+  // Light is off
+  else
+  {
+    GPIOA->ODR |= GPIO_ODR_OD3;
+  }
+}
+
+/**
+ * @brief Gets the temperature reading.
+ *
+ * @return The temperature reading in degrees Celsius.
+ */
+float get_temperature(void)
+{
+  // 0-4095 to -5 to 45 by linear relationship between ADC and temperature 0 ADC is -5 and 4095 ADC is 45
+  return (float)((get_ADC_temperature() / 4095.0) * 50.0 - 5.0);
+}
+
+/**
+ * @brief Gets the ADC temperature reading. (0-4095) from (ADC3 Channel 8  - PF10)
+ *
+ * @return The ADC temperature reading.
+ */
+int get_ADC_temperature(void)
+{
+  // ADC3 is on PF10
+  // Read ADC3 and return the value (Mask to only keep the 12 bits of the ADC value)
+  uint16_t adc_sample = 0;
+
+  // Trigger ADC conversion
+  ADC3->CR2 |= ADC_CR2_SWSTART;
+
+  // Wait for conversion to complete
+  while ((ADC3->SR & ADC_SR_EOC) == 0x00)
+    ;
+
+  // Get value from ADC
+  adc_sample = ADC3->DR & 0x0000FFFF;
+
+  return (int)(adc_sample);
+}
+
+/**
+ * @brief Gets the light intensity based on 50ms debounce.
+ *
+ * @return The light intensity.
+ */
+bool get_light_intensity(void)
+{
+  // Light Intensity Sensor is on PA10
+  bool pressed = get_light_intensity_gpio();
+
+  // No debounce required as this is not a "user pressed input"
+  return pressed;
+}
+
+/**
+ * @brief Gets the light intensity.
+ *
+ * @return The light intensity GPIO value.
+ */
+bool get_light_intensity_gpio(void)
+{
+  // Light Intensity Sensor is on PA10
+  // Sensor is active low, return inverted value of the sensor state
+  return (bool)!(GPIOA->IDR & GPIO_IDR_ID10_Msk);
+}
+
+/**
+ * @brief Gets the fan switch state based on 50ms debounce.
+ *
+ * @return The fan switch state.
+ */
+bool get_fan_switch(void)
+{
+  // Fan Switch is on PB0
+  bool pressed = get_fan_switch_gpio();
+
+  // If a full down up debounced press is detected this will be set to true
+  bool confirmed_press = false;
+
+  // Switch is active low, return inverted value of the switch state
+  // If 50ms timer is started, expired AND switch isn't pressed
+  // If it IS being pressed
+  if (pressed)
+  {
+    // and it was not being held previously
+    if (!fan_held)
+    {
+      // (it has gone from not pressed to pressed...)
+      // Record fan as held
+      fan_held = true;
+      start_TIM7(count_from_delay_ms_TIM7(50));
+      // No full press confirmed
+    }
+  }
+  // If fan switch is not pressed
+  else
+  {
+    // And it was being held
+    if (fan_held)
+    {
+      // It has gone from pressed to not pressed
+      fan_held = false;
+
+      // If 50ms timer has expired
+      if (TIM7_expired())
+      {
+        // Full press confirmed
+        confirmed_press = true;
+      }
+    }
+  }
+  return confirmed_press;
+}
+
+/**
+ * @brief Gets the fan switch state.
+ *
+ * @return The fan switch state.
+ */
+bool get_fan_switch_gpio(void)
+{
+  // Fan Switch is on PB1
+  // Switch is active low, return inverted value of the switch state
+  return (bool)!(GPIOB->IDR & GPIO_IDR_ID1_Msk);
+}
+
+/**
+ * @brief Gets the light switch state based on 50ms debounce.
+ *
+ * @return The light switch state.
+ */
+bool get_light_switch(void)
+{
+  // Fan Switch is on PB0
+  bool pressed = get_light_switch_gpio();
+
+  // If a full down up debounced press is detected this will be set to true
+  bool confirmed_press = false;
+
+  // Switch is active low, return inverted value of the switch state
+  // If 50ms timer is started, expired AND switch isn't pressed
+  // If it IS being pressed
+  if (pressed)
+  {
+    // and it was not being held previously
+    if (!light_held)
+    {
+      // (it has gone from not pressed to pressed...)
+      // Record fan as held
+      light_held = true;
+      start_TIM7(count_from_delay_ms_TIM7(50));
+      // No full press confirmed
+    }
+  }
+  // If fan switch is not pressed
+  else
+  {
+    // And it was being held
+    if (light_held)
+    {
+      // It has gone from pressed to not pressed
+      light_held = false;
+
+      // If 50ms timer has expired
+      if (TIM7_expired())
+      {
+        // Full press confirmed
+        confirmed_press = true;
+      }
+    }
+  }
+  return confirmed_press;
+}
+
+/**
+ * @brief Gets the light switch state.
+ *
+ * @return The light switch state.
+ */
+bool get_light_switch_gpio(void)
+{
+  // Light Switch is on PA9
+  // Switch is active low, return inverted value of the switch state
+  return (bool)!(GPIOA->IDR & GPIO_IDR_ID9_Msk);
+}
+
+/**
+ * @brief Checks if Timer 6 has expired and clears the expiration flag.
+ * @return true if Timer 6 has expired, false otherwise.
+ */
+bool TIM6_expired(void)
+{
+  // Return if timer expired and clear expiration flag
+  volatile bool expired = (TIM6->SR & TIM_SR_UIF);
+  // Clear UIF overflow flag
+  TIM6->SR &= ~(TIM_SR_UIF_Msk);
+  return expired;
+}
+
+/**
+ * @brief Checks if Timer 7 has expired and clears the expiration flag.
+ * @return true if Timer 7 has expired, false otherwise.
+ */
+bool TIM7_expired(void)
+{
+  // Return if timer expired and clear expiration flag
+  volatile bool expired = (TIM7->SR & TIM_SR_UIF);
+  // Clear UIF overflow flag
+  TIM7->SR &= ~(TIM_SR_UIF_Msk);
+  return expired;
+}
+
+bool USART_control_timer_expired(void)
+{
+  // Return if the timer is > 15s and clear USART
+  if (usart_control_timer_count >= USART_CONTROL_TIMEOUT)
+  {
+    usart_control = false;
+    usart_control_timer_count = 0;
+    fan_output = false;
+    return true;
+  }
+  return false;
+}
+
+/**
+ * @brief Waits for TIM6 to expire.
+ *
+ * This function waits until the TIM6 timer has expired before returning.
+ * The TIM6_expired() function is used to check if the timer has expired.
+ */
+void wait_For_TIM6(void)
+{
+  // Wait for TIM6 to expire
+  while (!TIM6_expired())
+  {
+    // Wait for TIM6 to expire
+  }
+}
+
+/**
+ * @brief Waits for TIM7 to expire.
+ *
+ * This function waits until the TIM7 timer has expired before returning.
+ * The TIM7_expired() function is used to check if the timer has expired.
+ */
+void wait_For_TIM7(void)
+{
+  // Wait for TIM7 to expire
+  while (!TIM7_expired())
+  {
+    // Wait for TIM7 to expire
+  }
+}
+
+/**
+ * @brief Starts TIM6 with the specified count value.
+ *
+ * @param count The count value.
+ */
+void start_TIM6(uint16_t count)
+{
+  // Ensure timer is off
+  TIM6->CR1 &= ~TIM_CR1_CEN;
+
+  // Set autoreload register and enable counter
+  TIM6->ARR &= ~(TIM_ARR_ARR_Msk);                       // Clear autoreload register
+  TIM6->ARR |= ((unsigned int)count << TIM_ARR_ARR_Pos); // Set autoreload register
+
+  // Clear UIF overflow flag
+  TIM6->SR &= ~(TIM_SR_UIF_Msk);
+  TIM6->CR1 |= TIM_CR1_CEN; // Enable counter
+}
+
+/**
+ * @brief Starts TIM7 with the specified count value.
+ *
+ * @param count The count value.
+ */
+void start_TIM7(uint16_t count)
+{
+  // Ensure timer is off
+  TIM7->CR1 &= ~TIM_CR1_CEN;
+
+  // Clear UIF overflow flag
+  TIM7->SR &= ~(TIM_SR_UIF_Msk);
+
+  // Set autoreload register and enable counter
+  TIM7->ARR &= ~(TIM_ARR_ARR_Msk);                       // Clear autoreload register
+  TIM7->ARR |= ((unsigned int)count << TIM_ARR_ARR_Pos); // Set autoreload register
+  TIM7->CR1 |= TIM_CR1_CEN;                              // Enable counter
+}
+
+/**
+ * @brief Handles the cooling/heating logic.
+ *
+ * This function checks the cooling input and updates the cooling and heating outputs accordingly.
+ * If the cooling input is true, the cooling output is toggled and the heating output is set to the opposite value.
+ *
+ * @return The current value of the cooling output.
+ */
+void handle_auto_thermostat(void)
+{
+  // Set the heating and cooling based on the temperature based on HEAT_ON_TEMP and COOL_ON_TEMP
+  // If the temperature is above COOL_ON_TEMP then turn on cooling and turn off heating
+  // If the temperature is below HEAT_ON_TEMP then turn on heating and turn off cooling
+  // If the temperature is between HEAT_ON_TEMP and COOL_ON_TEMP then turn off both heating and cooling
+  if (get_temperature() > COOL_ON_TEMP)
+  {
+    cooling_output = true;
+    heating_output = false;
+  }
+  else if (get_temperature() < HEAT_ON_TEMP)
+  {
+    cooling_output = false;
+    heating_output = true;
+  }
+  else
+  {
+    cooling_output = false;
+    heating_output = false;
+  }
+}
+
+/**
+ * Handles the fan operation based on the current state and inputs.
+ * If the fan "off" timer is active, it checks if 20 seconds have passed and turns the fan back on.
+ * If the fan switch is hit, it either turns off the fan and starts a 20-second timer or turns on the fan.
+ * If the fan switch is not hit and the timeout is not running, it returns the previous value of the fan output.
+ *
+ * @return true if the fan should be turned on, false if the fan should be kept off.
+ */
+bool handle_fan(void)
+{
+  // Check if fan "off" timer is currently active
+  if (fan_timer_active)
+  {
+    // If 20s has passed then turn fan back on
+    if (fan_timer_count >= FAN_TIMER_TIMEOUT)
+    {
+      // Turn fan back on
+      fan_timer_active = false;
+      fan_timer_count = 0;
+      return true;
+    }
+    // If 20s has not passed then keep fan off
+    else
+    {
+      return false;
+    }
+  }
+  // If fan switch was hit
+  else if (fan_switch)
+  {
+    fan_timer_active = true;
+    fan_timer_count = 0;
+    return false;
+  }
+  // If fan switch not hit and timeout not running then return previous value
+  else
+  {
+    return true;
+  }
+}
+
+/**
+ * @brief Handles the light switch functionality.
+ *
+ * This function checks if the light switch has been hit with a 50ms debounce.
+ * If the light switch is hit and the light is not already detected, it toggles the light state.
+ * If the light switch is not hit, it returns the previous light state.
+ *
+ * @return The updated light state.
+ */
+bool handle_light(void)
+{
+  // If Light switch was confirmed to be hit (With 50ms debounce)
+  if (light_switch)
+  {
+    // If light already detected keep light off
+    if (get_light_intensity())
+    {
+      return false;
+    }
+    // Return opposite of current light state (as switch was hit and it is a toggle)
+    else
+    {
+      return !light_output;
+    }
+    // Switch not hit, return prev value
+  }
+  else
+  {
+    return light_output;
+  }
+}